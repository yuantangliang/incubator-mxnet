ifndef config
ifdef CXXNET_CONFIG
	config = $(CXXNET_CONFIG)
else ifneq ("$(wildcard ./config.mk)","")
	config = config.mk
else
	config = make/config.mk
endif
endif

ifndef DMLC_CORE
	DMLC_CORE = dmlc-core
endif

# use customized config file
include $(config)
include mshadow/make/mshadow.mk
include $(DMLC_CORE)/make/dmlc.mk

# all tge possible warning tread
WARNFLAGS= -Wall
CFLAGS = -DMSHADOW_FORCE_STREAM $(WARNFLAGS)
CFLAGS += -g -O3 -I./mshadow/ -I./dmlc-core/include -fPIC -Iinclude $(MSHADOW_CFLAGS)
LDFLAGS = -pthread $(MSHADOW_LDFLAGS) $(DMLC_LDFLAGS)
NVCCFLAGS = --use_fast_math -g -O3 -ccbin $(CXX) $(MSHADOW_NVCCFLAGS)
ROOTDIR = $(CURDIR)

# setup opencv
ifeq ($(USE_OPENCV),1)
	CFLAGS+= -DCXXNET_USE_OPENCV=1
	LDFLAGS+= `pkg-config --libs opencv`
else
	CFLAGS+= -DCXXNET_USE_OPENCV=0
endif

ifeq ($(USE_CUDNN), 1)
	CFLAGS += -DCXXNET_USE_CUDNN=1
	LDFLAGS += -lcudnn
endif

ifneq ($(ADD_CFLAGS), NONE)
	CFLAGS += $(ADD_CFLAGS)
endif

ifneq ($(ADD_LDFLAGS), NONE)
	LDFLAGS += $(ADD_LDFLAGS)
endif

<<<<<<< HEAD
OBJ = storage.o narray_op_cpu.o operator.o operator_cpu.o
OBJCXX11 = engine.o narray.o threaded_engine.o
=======
BIN = test/api_registry_test
OBJ = storage.o narray_op_cpu.o operator.o operator_cpu.o 
OBJCXX11 = engine.o narray.o mxnet_api.o api_registry.o
>>>>>>> 8424780a
CUOBJ = narray_op_gpu.o operator_gpu.o
SLIB = api/libmxnet.so
ALIB = api/libmxnet.a
LIB_DEP = $(DMLC_CORE)/libdmlc.a

.PHONY: clean all

all: $(ALIB) $(SLIB) $(BIN)

$(DMLC_CORE)/libdmlc.a:
	+ cd $(DMLC_CORE); make libdmlc.a config=$(ROOTDIR)/$(config); cd $(ROOTDIR)

storage.o: src/storage/storage.cc
engine.o: src/dag_engine/simple_engine.cc
threaded_engine.o: src/dag_engine/threaded_engine.cc src/common/concurrent_blocking_queue.h src/common/spin_lock.h
narray.o: src/narray/narray.cc
narray_op_cpu.o: src/narray/narray_op_cpu.cc src/narray/narray_op-inl.h
narray_op_gpu.o: src/narray/narray_op_gpu.cu src/narray/narray_op-inl.h
operator.o: src/operator/operator.cc
operator_cpu.o: src/operator/operator_cpu.cc
operator_gpu.o: src/operator/operator_gpu.cu
api_registry.o: src/api_registry.cc
mxnet_api.o: api/mxnet_api.cc

api/libmxnet.a: $(OBJ) $(OBJCXX11) $(CUOBJ)
api/libmxnet.so: $(OBJ) $(OBJCXX11) $(CUOBJ)

test/api_registry_test: test/api_registry_test.cc api/libmxnet.a

$(BIN) :
	$(CXX) $(CFLAGS) -std=c++11 -o $@ $(filter %.cpp %.o %.c %.a %.cc, $^) $(LDFLAGS)

$(OBJ) :
	$(CXX) -c $(CFLAGS) -o $@ $(firstword $(filter %.cpp %.c %.cc, $^) )

$(OBJCXX11) :
	$(CXX) -std=c++11 -c $(CFLAGS) -o $@ $(firstword $(filter %.cpp %.c %.cc, $^) )

$(SLIB) :
	$(CXX) $(CFLAGS) -shared -o $@ $(filter %.cpp %.o %.c %.a %.cc, $^) $(LDFLAGS)

$(ALIB):
	ar cr $@ $+

$(CUOBJ) :
	$(NVCC) -c -o $@ $(NVCCFLAGS) -Xcompiler "$(CFLAGS)" $(filter %.cu, $^)

$(CUBIN) :
	$(NVCC) -o $@ $(NVCCFLAGS) -Xcompiler "$(CFLAGS)" -Xlinker "$(LDFLAGS)" $(filter %.cu %.cpp %.o, $^)

clean:
	$(RM) $(OBJ) $(OBJCXX11) $(BIN) $(CUBIN) $(CUOBJ) $(SLIB) $(ALIB) *~ */*~ */*/*~ */*/*/*~
	cd $(DMLC_CORE); make clean; cd -<|MERGE_RESOLUTION|>--- conflicted
+++ resolved
@@ -46,14 +46,9 @@
 	LDFLAGS += $(ADD_LDFLAGS)
 endif
 
-<<<<<<< HEAD
-OBJ = storage.o narray_op_cpu.o operator.o operator_cpu.o
-OBJCXX11 = engine.o narray.o threaded_engine.o
-=======
 BIN = test/api_registry_test
 OBJ = storage.o narray_op_cpu.o operator.o operator_cpu.o 
-OBJCXX11 = engine.o narray.o mxnet_api.o api_registry.o
->>>>>>> 8424780a
+OBJCXX11 = engine.o narray.o mxnet_api.o api_registry.o threaded_engine.o
 CUOBJ = narray_op_gpu.o operator_gpu.o
 SLIB = api/libmxnet.so
 ALIB = api/libmxnet.a
