--- conflicted
+++ resolved
@@ -72,15 +72,12 @@
   inline size_t Size(void) const {
     return index_.size();
   }
-<<<<<<< HEAD
   // get index
   inline unsigned Index(unsigned i) const {
     return index_[i];
   }
   // instance
-=======
   /* \brief get the i-th (label, example) pair */
->>>>>>> 4f1441e0
   inline DataInst operator[](size_t i) const {
     DataInst inst;
     inst.index = index_[i];
