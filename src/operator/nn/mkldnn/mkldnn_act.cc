--- conflicted
+++ resolved
@@ -105,39 +105,15 @@
 }
 
 mkldnn::eltwise_forward::primitive_desc GetActFwdDescImpl(
-<<<<<<< HEAD
-    const ActivationParam& param, bool is_train,
+    const MKLDNNActParam& param, bool is_train,
     const mkldnn::memory &input_mem) {
   mkldnn::memory::desc data_md = input_mem.get_desc();
   auto cpu_engine = CpuEngine::Get()->get_engine();
-  auto alg = GetMKLDNNActAlgo(param);
-
-  auto prop = is_train ? mkldnn::prop_kind::forward_training :
-                         mkldnn::prop_kind::forward_scoring;
-  auto desc = mkldnn::eltwise_forward::desc(prop, alg, data_md, 0.0f);
-=======
-    const MKLDNNActParam& param, bool is_train,
-    const mkldnn::memory &input_mem, int dtype) {
-  mkldnn::memory::primitive_desc data_mpd = input_mem.get_primitive_desc();
-  mkldnn::memory::desc data_md = data_mpd.desc();
-  auto cpu_engine = data_mpd.get_engine();
-
   auto alg = param.alg;
 
   auto prop = is_train ? mkldnn::prop_kind::forward_training :
                          mkldnn::prop_kind::forward_scoring;
   auto desc = mkldnn::eltwise_forward::desc(prop, alg, data_md, param.slope);
-  return mkldnn::eltwise_forward::primitive_desc(desc, cpu_engine);
-}
-
-void MKLDNNActForward::SetNewMem(const mkldnn::memory &data, const mkldnn::memory &output) {
-  if (this->data_ == nullptr)
-    this->data_ = std::make_shared<mkldnn::memory>(data.get_primitive_desc(),
-            data.get_data_handle());
-  else
-    this->data_->set_data_handle(data.get_data_handle());
->>>>>>> 512d25a2
-
   return mkldnn::eltwise_forward::primitive_desc(desc, cpu_engine);
 }
 
@@ -155,7 +131,7 @@
 #endif
   MKLDNNActSignature key(param);
   key.AddSign(ctx.is_train);
-  key.AddSign(param.alg);
+  key.AddSign(static_cast<int>(param.alg));
   key.AddSign(param.slope);
   key.AddSign(in_data);
   auto it = fwds.find(key);
@@ -180,16 +156,10 @@
     in_buffer = in_data.Reorder2Default();
 
   auto input_mem = in_buffer.GetMKLDNNData();
-<<<<<<< HEAD
-  MKLDNNActForward &fwd = GetActForward(param, ctx, in_buffer, *input_mem);
+  MKLDNNActForward &fwd = GetActForward(param_, ctx, in_buffer, *input_mem);
   auto out_mem_t = CreateMKLDNNMem(out_data, fwd.fwd_pd.dst_desc(), req, &in_buffer);
   stream->RegisterPrimArgs(fwd.GetFwd(),
                            {{ MKLDNN_ARG_SRC, *input_mem}, { MKLDNN_ARG_DST, *out_mem_t.second}});
-=======
-  MKLDNNActForward &fwd = GetActForward(param_, ctx, in_buffer, *input_mem);
-  auto out_mem_t = CreateMKLDNNMem(out_data, fwd.fwd_pd.dst_primitive_desc(), req, &in_buffer);
-  fwd.SetNewMem(*input_mem, *out_mem_t.second);
-  stream->RegisterPrim(fwd.GetFwd());
   CommitOutput(out_data, out_mem_t);
   stream->Submit();
 }
@@ -210,103 +180,33 @@
 
   auto input_mem = in_buffer.GetMKLDNNData();
   MKLDNNActForward &fwd = GetActForward(param_, ctx, in_buffer, *input_mem);
-  auto out_mem_t = CreateMKLDNNMem(out_data, fwd.fwd_pd.dst_primitive_desc(), req, &in_buffer);
-  fwd.SetNewMem(*input_mem, *out_mem_t.second);
-  stream->RegisterPrim(fwd.GetFwd());
->>>>>>> 512d25a2
+  auto out_mem_t = CreateMKLDNNMem(out_data, fwd.fwd_pd.dst_desc(), req, &in_buffer);
+  stream->RegisterPrimArgs(fwd.GetFwd(),
+                           {{ MKLDNN_ARG_SRC, *input_mem}, { MKLDNN_ARG_DST, *out_mem_t.second}});
   CommitOutput(out_data, out_mem_t);
   stream->Submit();
 }
 
-<<<<<<< HEAD
 mkldnn::eltwise_backward::primitive_desc GetActBwdDescImpl(
-    const ActivationParam &param, const mkldnn::memory &input_mem,
+    const MKLDNNActParam &param, const mkldnn::memory &input_mem,
     const mkldnn::memory &diff_dst_memory) {
   mkldnn::memory::desc data_md = input_mem.get_desc();
   mkldnn::memory::desc diff_md = diff_dst_memory.get_desc();
   auto cpu_engine = CpuEngine::Get()->get_engine();
-  auto alg = GetMKLDNNActAlgo(param);
-
-  float alpha = 0;
-  mkldnn::eltwise_forward::desc fw_desc(mkldnn::prop_kind::forward_training,
-                                        alg, data_md, alpha);
-  mkldnn::eltwise_forward::primitive_desc fw_pdesc(fw_desc, cpu_engine);
-  mkldnn::eltwise_backward::desc bw_desc(alg, diff_md, data_md, alpha);
-=======
-static mkldnn::eltwise_backward::primitive_desc GetActBwdDescImpl(
-    const MKLDNNActParam &param, const mkldnn::memory &input_mem,
-    const mkldnn::memory &diff_dst_memory, int dtype) {
-  mkldnn::memory::primitive_desc data_mpd = input_mem.get_primitive_desc();
-  mkldnn::memory::desc data_md = data_mpd.desc();
-  mkldnn::memory::desc diff_md = diff_dst_memory.get_primitive_desc().desc();
-  auto cpu_engine = data_mpd.get_engine();
   auto alg = param.alg;
 
-  MSHADOW_REAL_TYPE_SWITCH(dtype, DType, {
-    mkldnn::eltwise_forward::desc fw_desc(mkldnn::prop_kind::forward_training,
-                                          alg, data_md, param.slope);
-    mkldnn::eltwise_forward::primitive_desc fw_pdesc(fw_desc, cpu_engine);
-    mkldnn::eltwise_backward::desc bw_desc(alg, diff_md, data_md, param.slope);
-    mkldnn::eltwise_backward::primitive_desc bw_pdesc(bw_desc, cpu_engine,
-                                                      fw_pdesc);
-    return bw_pdesc;
-  });
-  LOG(FATAL) << "Unsupported data type for MKLDNN activation";
   mkldnn::eltwise_forward::desc fw_desc(mkldnn::prop_kind::forward_training,
                                         alg, data_md, param.slope);
   mkldnn::eltwise_forward::primitive_desc fw_pdesc(fw_desc, cpu_engine);
   mkldnn::eltwise_backward::desc bw_desc(alg, diff_md, data_md, param.slope);
->>>>>>> 512d25a2
   mkldnn::eltwise_backward::primitive_desc bw_pdesc(bw_desc, cpu_engine,
                                                     fw_pdesc);
   return bw_pdesc;
 }
 
-<<<<<<< HEAD
 const inline mkldnn::eltwise_backward &MKLDNNActBackward::GetBwd() const {
   return *bwd;
 }
-=======
-class MKLDNNActBackward {
-  std::shared_ptr<mkldnn::eltwise_backward> bwd;
-  std::shared_ptr<mkldnn::memory> data;
-  std::shared_ptr<mkldnn::memory> diff_dst_memory;
-  std::shared_ptr<mkldnn::memory> diff_src_memory;
-
- public:
-  const mkldnn::eltwise_backward::primitive_desc pd;
-
-  explicit MKLDNNActBackward(const MKLDNNActParam &param, const NDArray &data,
-                             const mkldnn::memory &mem,
-                             const mkldnn::memory &diff_dst_memory)
-      : pd(GetActBwdDescImpl(param, mem, diff_dst_memory, data.dtype())) {}
-
-  void SetNewMem(const mkldnn::memory &data,
-                 const mkldnn::memory &diff_dst_memory,
-                 const mkldnn::memory &diff_src_memory) {
-    if (this->bwd != nullptr) {
-      this->data->set_data_handle(data.get_data_handle());
-      this->diff_dst_memory->set_data_handle(diff_dst_memory.get_data_handle());
-      this->diff_src_memory->set_data_handle(diff_src_memory.get_data_handle());
-    } else {
-      this->data = std::shared_ptr<mkldnn::memory>(new mkldnn::memory(
-          data.get_primitive_desc(), data.get_data_handle()));
-      this->diff_dst_memory = std::shared_ptr<mkldnn::memory>(
-          new mkldnn::memory(diff_dst_memory.get_primitive_desc(),
-                             diff_dst_memory.get_data_handle()));
-      this->diff_src_memory = std::shared_ptr<mkldnn::memory>(
-          new mkldnn::memory(diff_src_memory.get_primitive_desc(),
-                             diff_src_memory.get_data_handle()));
-      this->bwd = std::shared_ptr<mkldnn::eltwise_backward>(
-          new mkldnn::eltwise_backward(
-              this->pd, mkldnn::primitive::at(*this->data),
-              *this->diff_dst_memory, *this->diff_src_memory));
-    }
-  }
-
-  const inline mkldnn::eltwise_backward &GetBwd() const { return *bwd; }
-};
->>>>>>> 512d25a2
 
 static inline MKLDNNActBackward &GetActBackward(const MKLDNNActParam &param,
                                                 const OpContext &ctx,
@@ -399,15 +299,19 @@
   auto input_mem = in_buffer.GetMKLDNNData();
   // We need to make sure the two inputs to eltwise_backward has the same memory
   // descriptor. Otherwise, the perf will suffer.
-  if (input_mem->get_primitive_desc() != diff_dst_memory->get_primitive_desc())
-    input_mem = in_buffer.GetMKLDNNDataReorder(diff_dst_memory->get_primitive_desc());
+  if (input_mem->get_desc() != diff_dst_memory->get_desc())
+    input_mem = in_buffer.GetMKLDNNDataReorder(diff_dst_memory->get_desc());
   MKLDNNActBackward &bwd =
       GetActBackward(param_, ctx, in_buffer, out_buffer, *input_mem);
   MKLDNNStream *stream = MKLDNNStream::Get();
   mkldnn_output_t diff_src_memory =
-      CreateMKLDNNMem(output, bwd.pd.diff_src_primitive_desc(), req);
-  bwd.SetNewMem(*input_mem, *diff_dst_memory, *diff_src_memory.second);
-  stream->RegisterPrim(bwd.GetBwd());
+      CreateMKLDNNMem(output, bwd.pd.diff_src_desc(), req);
+  mkldnn_args_map_t args = {
+    { MKLDNN_ARG_SRC, *input_mem },
+    { MKLDNN_ARG_DIFF_DST, *diff_dst_memory },
+    { MKLDNN_ARG_DIFF_SRC, *diff_src_memory.second },
+  };
+  stream->RegisterPrimArgs(bwd.GetBwd(), args);
   CommitOutput(output, diff_src_memory);
   stream->Submit();
 }
